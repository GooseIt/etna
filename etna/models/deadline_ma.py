--- conflicted
+++ resolved
@@ -180,6 +180,8 @@
             prev_date = date - pd.DateOffset(months=offset)
         elif self.seasonality == SeasonalityMode.year:
             prev_date = date - pd.DateOffset(years=offset)
+        else:
+            assert_never(self.seasonality)
 
         return prev_date
 
@@ -230,16 +232,7 @@
         end_idx = len(result_template)
         for i in range(start_idx, end_idx):
             for w in range(1, self.window + 1):
-<<<<<<< HEAD
-                if self.seasonality is SeasonalityMode.month:
-                    prev_date = result_template.index[i] - pd.DateOffset(months=w)
-                elif self.seasonality is SeasonalityMode.year:
-                    prev_date = result_template.index[i] - pd.DateOffset(years=w)
-                else:
-                    assert_never(self.seasonality)
-=======
                 prev_date = self._get_previous_date(date=result_template.index[i], offset=w)
->>>>>>> fecfef51
 
                 result_template.loc[index[i]] += context.loc[prev_date]
 
