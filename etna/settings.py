--- conflicted
+++ resolved
@@ -71,14 +71,6 @@
         return False
 
 
-def _is_auto_available():
-    if _module_available("optuna"):
-        return True
-    else:
-        warnings.warn("etna[auto] is not available, to install it, run `pip install etna[auto]`")
-        return False
-
-
 def _get_optional_value(is_required: Optional[bool], is_available_fn: Callable, assert_msg: str) -> bool:
     if is_required is None:
         return is_available_fn()
@@ -98,11 +90,7 @@
         torch_required: Optional[bool] = None,
         prophet_required: Optional[bool] = None,
         wandb_required: Optional[bool] = None,
-<<<<<<< HEAD
-        tsfresh_required: Optional[bool] = None,
-=======
         classification_required: Optional[bool] = None,
->>>>>>> 3c42badb
         auto_required: Optional[bool] = None,
     ):
         # True – use the package
@@ -125,11 +113,6 @@
             classification_required,
             _is_classification_available,
             "etna[classification] is not available, to install it, run `pip install etna[classification]`.",
-        )
-        self.auto_required: bool = _get_optional_value(
-            auto_required,
-            _is_auto_available,
-            "etna[auto] is not available, to install it, run `pip install etna[auto]`.",
         )
         self.auto_required: bool = _get_optional_value(
             auto_required,
