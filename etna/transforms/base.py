--- conflicted
+++ resolved
@@ -2,13 +2,10 @@
 from abc import abstractmethod
 from copy import deepcopy
 from typing import Dict
-<<<<<<< HEAD
-=======
 from typing import List
 from typing import Optional
 from typing import Set
 from typing import Union
->>>>>>> 4041a08d
 
 import pandas as pd
 from typing_extensions import Literal
