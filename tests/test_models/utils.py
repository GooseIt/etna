import pathlib
import tempfile
from typing import Sequence
from typing import Tuple

import pandas as pd
<<<<<<< HEAD
from optuna.samplers import RandomSampler
=======
from lightning_fabric.utilities.seed import seed_everything
>>>>>>> fecfef51

from etna.datasets import TSDataset
from etna.models.base import ModelType
from etna.pipeline import Pipeline
from etna.transforms import Transform


def get_loaded_model(model: ModelType) -> ModelType:
    with tempfile.TemporaryDirectory() as dir_path_str:
        dir_path = pathlib.Path(dir_path_str)
        path = dir_path.joinpath("dummy.zip")
        model.save(path)
        loaded_model = model.load(path)
    return loaded_model


def assert_model_equals_loaded_original(
    model: ModelType, ts: TSDataset, transforms: Sequence[Transform], horizon: int
) -> Tuple[ModelType, ModelType]:

    pipeline_1 = Pipeline(model=model, transforms=transforms, horizon=horizon)
    pipeline_1.fit(ts)
    seed_everything(0)
    forecast_ts_1 = pipeline_1.forecast()

    loaded_model = get_loaded_model(pipeline_1.model)
    pipeline_1.model = loaded_model
    seed_everything(0)
    forecast_ts_2 = pipeline_1.forecast()

    pd.testing.assert_frame_equal(forecast_ts_1.to_pandas(), forecast_ts_2.to_pandas())

    return model, loaded_model


def assert_sampling_is_valid(model: ModelType, ts: TSDataset, seed: int = 0):
    grid = model.params_to_tune()
    # we need sampler to get a value from distribution
    sampler = RandomSampler(seed=seed)
    for name, distribution in grid.items():
        value = sampler.sample_independent(study=None, trial=None, param_name=name, param_distribution=distribution)
        new_model = model.set_params(**{name: value})
        new_model.fit(ts)<|MERGE_RESOLUTION|>--- conflicted
+++ resolved
@@ -4,11 +4,8 @@
 from typing import Tuple
 
 import pandas as pd
-<<<<<<< HEAD
+from lightning_fabric.utilities.seed import seed_everything
 from optuna.samplers import RandomSampler
-=======
-from lightning_fabric.utilities.seed import seed_everything
->>>>>>> fecfef51
 
 from etna.datasets import TSDataset
 from etna.models.base import ModelType
