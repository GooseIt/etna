import numpy as np
import pandas as pd
import pytest
from statsmodels.tsa.holtwinters.results import HoltWintersResultsWrapper

from etna.datasets import TSDataset
from etna.datasets import generate_const_df
from etna.metrics import MAE
from etna.models import HoltModel
from etna.models import HoltWintersModel
from etna.models import SimpleExpSmoothingModel
from etna.models.holt_winters import _HoltWintersAdapter
from etna.pipeline import Pipeline
from tests.test_models.common import _test_prediction_decomposition
from tests.test_models.utils import assert_model_equals_loaded_original
from tests.test_models.utils import assert_sampling_is_valid


@pytest.fixture
def const_ts():
    """Create a constant dataset with little noise."""
    rng = np.random.default_rng(42)
    df = generate_const_df(start_time="2020-01-01", periods=100, freq="D", n_segments=3, scale=5)
    df["target"] += rng.normal(loc=0, scale=0.05, size=df.shape[0])
    return TSDataset(df=TSDataset.to_dataset(df), freq="D")


@pytest.mark.parametrize(
    "model",
    [
        HoltWintersModel(),
        HoltModel(),
        SimpleExpSmoothingModel(),
    ],
)
def test_holt_winters_simple(model, example_tsds):
    """Test that Holt-Winters' models make predictions in simple case."""
    horizon = 7
    model.fit(example_tsds)
    future_ts = example_tsds.make_future(future_steps=horizon)
    res = model.forecast(future_ts)
    res = res.to_pandas(flatten=True)

    assert not res.isnull().values.any()
    assert len(res) == 14


@pytest.mark.parametrize(
    "model",
    [
        HoltWintersModel(),
        HoltModel(),
        SimpleExpSmoothingModel(),
    ],
)
def test_holt_winters_with_exog_warning(model, example_reg_tsds):
    """Test that Holt-Winters' models make predictions with exog with warning."""
    horizon = 7
    model.fit(example_reg_tsds)
    future_ts = example_reg_tsds.make_future(future_steps=horizon)
    with pytest.warns(UserWarning, match="This model does not work with exogenous features and regressors"):
        res = model.forecast(future_ts)
    res = res.to_pandas(flatten=True)

    assert not res.isnull().values.any()
    assert len(res) == 14


@pytest.mark.parametrize(
    "model",
    [
        HoltWintersModel(),
        HoltModel(),
        SimpleExpSmoothingModel(),
    ],
)
def test_sanity_const_df(model, const_ts):
    """Test that Holt-Winters' models works good with almost constant dataset."""
    horizon = 7
    train_ts, test_ts = const_ts.train_test_split(test_size=horizon)
    pipeline = Pipeline(model=model, horizon=horizon)
    pipeline.fit(train_ts)
    future_ts = pipeline.forecast()

    mae = MAE(mode="macro")
    mae_value = mae(y_true=test_ts, y_pred=future_ts)
    assert mae_value < 0.05


@pytest.mark.parametrize(
    "etna_model_class",
    (
        HoltModel,
        HoltWintersModel,
        SimpleExpSmoothingModel,
    ),
)
def test_get_model_before_training(etna_model_class):
    """Check that get_model method throws an error if per-segment model is not fitted yet."""
    etna_model = etna_model_class()
    with pytest.raises(ValueError, match="Can not get the dict with base models, the model is not fitted!"):
        _ = etna_model.get_model()


@pytest.mark.parametrize(
    "etna_model_class,expected_class",
    (
        (HoltModel, HoltWintersResultsWrapper),
        (HoltWintersModel, HoltWintersResultsWrapper),
        (SimpleExpSmoothingModel, HoltWintersResultsWrapper),
    ),
)
def test_get_model_after_training(example_tsds, etna_model_class, expected_class):
    """Check that get_model method returns dict of objects of SARIMAX class."""
    pipeline = Pipeline(model=etna_model_class())
    pipeline.fit(ts=example_tsds)
    models_dict = pipeline.model.get_model()
    assert isinstance(models_dict, dict)
    for segment in example_tsds.segments:
        assert isinstance(models_dict[segment], expected_class)


@pytest.mark.parametrize("model", [HoltModel(), HoltWintersModel(), SimpleExpSmoothingModel()])
def test_save_load(model, example_tsds):
    assert_model_equals_loaded_original(model=model, ts=example_tsds, transforms=[], horizon=3)


@pytest.fixture()
def multi_trend_dfs(multitrend_df):
    df = multitrend_df.copy()
    df.columns = df.columns.droplevel("segment")
    df.reset_index(inplace=True)
    df["target"] += 10 - df["target"].min()

    return df.iloc[:-9], df.iloc[-9:]


@pytest.fixture()
def seasonal_dfs():
    target = pd.Series(
        [
            41.727458,
            24.041850,
            32.328103,
            37.328708,
            46.213153,
            29.346326,
            36.482910,
            42.977719,
            48.901525,
            31.180221,
            37.717881,
            40.420211,
            51.206863,
            31.887228,
            40.978263,
            43.772491,
            55.558567,
            33.850915,
            42.076383,
            45.642292,
            59.766780,
            35.191877,
            44.319737,
            47.913736,
        ],
        index=pd.period_range(start="2005Q1", end="2010Q4", freq="Q"),
    )

    df = pd.DataFrame(
        {
            "timestamp": target.index.to_timestamp(),
            "target": target.values,
        }
    )

    return df.iloc[:-9], df.iloc[-9:]


def test_check_mul_components_not_fitted_error():
    model = _HoltWintersAdapter()
    with pytest.raises(ValueError, match="This model is not fitted!"):
        model._check_mul_components()


def test_rescale_components_not_fitted_error():
    model = _HoltWintersAdapter()
    with pytest.raises(ValueError, match="This model is not fitted!"):
        model._rescale_components(pd.DataFrame({}))


@pytest.mark.parametrize("components_method_name", ("predict_components", "forecast_components"))
def test_decomposition_not_fitted_error(seasonal_dfs, components_method_name):
    _, test = seasonal_dfs

    model = _HoltWintersAdapter()
    components_method = getattr(model, components_method_name)

    with pytest.raises(ValueError, match="This model is not fitted!"):
        components_method(df=test)


@pytest.mark.parametrize(
    "components_method_name,use_future", (("predict_components", False), ("forecast_components", True))
)
@pytest.mark.parametrize("trend,seasonal", (("mul", "mul"), ("mul", None), (None, "mul")))
def test_check_mul_components(seasonal_dfs, trend, seasonal, components_method_name, use_future):
    train, test = seasonal_dfs

    model = _HoltWintersAdapter(trend=trend, seasonal=seasonal)
    model.fit(train, [])

    components_method = getattr(model, components_method_name)
    pred_df = test if use_future else train

    with pytest.raises(ValueError, match="Forecast decomposition is only supported for additive components!"):
        components_method(df=pred_df)


@pytest.mark.parametrize(
    "components_method_name,use_future", (("predict_components", False), ("forecast_components", True))
)
@pytest.mark.parametrize("trend,trend_component", (("add", ["target_component_trend"]), (None, [])))
@pytest.mark.parametrize("seasonal,seasonal_component", (("add", ["target_component_seasonality"]), (None, [])))
def test_components_names(
    seasonal_dfs, trend, trend_component, seasonal, seasonal_component, components_method_name, use_future
):
    expected_components_names = set(trend_component + seasonal_component + ["target_component_level"])
    train, test = seasonal_dfs

    model = _HoltWintersAdapter(trend=trend, seasonal=seasonal)
    model.fit(train, [])

    components_method = getattr(model, components_method_name)

    pred_df = test if use_future else train
    components = components_method(df=pred_df)

    assert set(components.columns) == expected_components_names


@pytest.mark.parametrize(
    "components_method_name,in_sample", (("predict_components", True), ("forecast_components", False))
)
@pytest.mark.parametrize("df_names", ("seasonal_dfs", "multi_trend_dfs"))
@pytest.mark.parametrize("trend,damped_trend", (("add", True), ("add", False), (None, False)))
@pytest.mark.parametrize("seasonal", ("add", None))
@pytest.mark.parametrize("use_boxcox", (True, False))
def test_components_sum_up_to_target(
    df_names, trend, seasonal, damped_trend, use_boxcox, components_method_name, in_sample, request
):
    dfs = request.getfixturevalue(df_names)
    train, test = dfs

    model = _HoltWintersAdapter(trend=trend, seasonal=seasonal, damped_trend=damped_trend, use_boxcox=use_boxcox)
    model.fit(train, [])

    components_method = getattr(model, components_method_name)

    pred_df = train if in_sample else test

    components = components_method(df=pred_df)
    pred = model.predict(pred_df)

    np.testing.assert_allclose(np.sum(components.values, axis=1), pred)


@pytest.mark.parametrize(
<<<<<<< HEAD
    "model, expected_length",
    [
        (HoltWintersModel(), 3),
        (HoltWintersModel(seasonal="add"), 4),
        (HoltModel(), 2),
        (SimpleExpSmoothingModel(), 0),
    ],
)
def test_params_to_tune(model, expected_length, const_ts):
    ts = const_ts
    assert len(model.params_to_tune()) == expected_length
    assert_sampling_is_valid(model=model, ts=ts)
=======
    "components_method_name,in_sample", (("predict_components", True), ("forecast_components", False))
)
@pytest.mark.parametrize(
    "df_names",
    (
        "seasonal_dfs",
        "multi_trend_dfs",
    ),
)
def test_components_of_subset_sum_up_to_target(df_names, components_method_name, in_sample, request):
    dfs = request.getfixturevalue(df_names)
    train, test = dfs

    model = _HoltWintersAdapter()
    model.fit(train, [])

    components_method = getattr(model, components_method_name)

    pred_df = train if in_sample else test
    pred_df = pred_df.iloc[4:-2]

    pred = model.predict(pred_df)
    components = components_method(df=pred_df)

    np.testing.assert_allclose(np.sum(components.values, axis=1), pred)


def test_forecast_decompose_timestamp_error(seasonal_dfs):
    train, _ = seasonal_dfs

    model = _HoltWintersAdapter()
    model.fit(train, [])

    with pytest.raises(ValueError, match="To estimate in-sample prediction decomposition use `predict` method."):
        model.forecast_components(df=train)


@pytest.mark.parametrize(
    "train_slice,decompose_slice",
    (
        (slice(None, 5), slice(5, None)),
        (slice(2, 7), slice(None, 5)),
    ),
)
def test_predict_decompose_timestamp_error(outliers_df, train_slice, decompose_slice):

    model = _HoltWintersAdapter()
    model.fit(outliers_df.iloc[train_slice], [])

    with pytest.raises(ValueError, match="To estimate out-of-sample prediction decomposition use `forecast` method."):
        model.predict_components(df=outliers_df.iloc[decompose_slice])


@pytest.mark.parametrize("model", (SimpleExpSmoothingModel(), HoltModel(), HoltWintersModel()))
def test_prediction_decomposition(outliers_tsds, model):
    train, test = outliers_tsds.train_test_split(test_size=10)
    _test_prediction_decomposition(model=model, train=train, test=test)
>>>>>>> fecfef51
<|MERGE_RESOLUTION|>--- conflicted
+++ resolved
@@ -266,7 +266,66 @@
 
 
 @pytest.mark.parametrize(
-<<<<<<< HEAD
+    "components_method_name,in_sample", (("predict_components", True), ("forecast_components", False))
+)
+@pytest.mark.parametrize(
+    "df_names",
+    (
+        "seasonal_dfs",
+        "multi_trend_dfs",
+    ),
+)
+def test_components_of_subset_sum_up_to_target(df_names, components_method_name, in_sample, request):
+    dfs = request.getfixturevalue(df_names)
+    train, test = dfs
+
+    model = _HoltWintersAdapter()
+    model.fit(train, [])
+
+    components_method = getattr(model, components_method_name)
+
+    pred_df = train if in_sample else test
+    pred_df = pred_df.iloc[4:-2]
+
+    pred = model.predict(pred_df)
+    components = components_method(df=pred_df)
+
+    np.testing.assert_allclose(np.sum(components.values, axis=1), pred)
+
+
+def test_forecast_decompose_timestamp_error(seasonal_dfs):
+    train, _ = seasonal_dfs
+
+    model = _HoltWintersAdapter()
+    model.fit(train, [])
+
+    with pytest.raises(ValueError, match="To estimate in-sample prediction decomposition use `predict` method."):
+        model.forecast_components(df=train)
+
+
+@pytest.mark.parametrize(
+    "train_slice,decompose_slice",
+    (
+        (slice(None, 5), slice(5, None)),
+        (slice(2, 7), slice(None, 5)),
+    ),
+)
+def test_predict_decompose_timestamp_error(outliers_df, train_slice, decompose_slice):
+
+    model = _HoltWintersAdapter()
+    model.fit(outliers_df.iloc[train_slice], [])
+
+    with pytest.raises(ValueError, match="To estimate out-of-sample prediction decomposition use `forecast` method."):
+        model.predict_components(df=outliers_df.iloc[decompose_slice])
+
+
+@pytest.mark.parametrize("model", (SimpleExpSmoothingModel(), HoltModel(), HoltWintersModel()))
+def test_prediction_decomposition(outliers_tsds, model):
+    train, test = outliers_tsds.train_test_split(test_size=10)
+    _test_prediction_decomposition(model=model, train=train, test=test)
+
+
+@pytest.mark.parametrize(
     "model, expected_length",
     [
         (HoltWintersModel(), 3),
@@ -278,63 +337,4 @@
 def test_params_to_tune(model, expected_length, const_ts):
     ts = const_ts
     assert len(model.params_to_tune()) == expected_length
-    assert_sampling_is_valid(model=model, ts=ts)
-=======
-    "components_method_name,in_sample", (("predict_components", True), ("forecast_components", False))
-)
-@pytest.mark.parametrize(
-    "df_names",
-    (
-        "seasonal_dfs",
-        "multi_trend_dfs",
-    ),
-)
-def test_components_of_subset_sum_up_to_target(df_names, components_method_name, in_sample, request):
-    dfs = request.getfixturevalue(df_names)
-    train, test = dfs
-
-    model = _HoltWintersAdapter()
-    model.fit(train, [])
-
-    components_method = getattr(model, components_method_name)
-
-    pred_df = train if in_sample else test
-    pred_df = pred_df.iloc[4:-2]
-
-    pred = model.predict(pred_df)
-    components = components_method(df=pred_df)
-
-    np.testing.assert_allclose(np.sum(components.values, axis=1), pred)
-
-
-def test_forecast_decompose_timestamp_error(seasonal_dfs):
-    train, _ = seasonal_dfs
-
-    model = _HoltWintersAdapter()
-    model.fit(train, [])
-
-    with pytest.raises(ValueError, match="To estimate in-sample prediction decomposition use `predict` method."):
-        model.forecast_components(df=train)
-
-
-@pytest.mark.parametrize(
-    "train_slice,decompose_slice",
-    (
-        (slice(None, 5), slice(5, None)),
-        (slice(2, 7), slice(None, 5)),
-    ),
-)
-def test_predict_decompose_timestamp_error(outliers_df, train_slice, decompose_slice):
-
-    model = _HoltWintersAdapter()
-    model.fit(outliers_df.iloc[train_slice], [])
-
-    with pytest.raises(ValueError, match="To estimate out-of-sample prediction decomposition use `forecast` method."):
-        model.predict_components(df=outliers_df.iloc[decompose_slice])
-
-
-@pytest.mark.parametrize("model", (SimpleExpSmoothingModel(), HoltModel(), HoltWintersModel()))
-def test_prediction_decomposition(outliers_tsds, model):
-    train, test = outliers_tsds.train_test_split(test_size=10)
-    _test_prediction_decomposition(model=model, train=train, test=test)
->>>>>>> fecfef51
+    assert_sampling_is_valid(model=model, ts=ts)