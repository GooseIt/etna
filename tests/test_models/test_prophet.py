--- conflicted
+++ resolved
@@ -368,14 +368,13 @@
     np.testing.assert_allclose(np.sum(components, axis=1), pred["target"].values)
 
 
-<<<<<<< HEAD
-def test_params_to_tune(example_tsds):
-    ts = example_tsds
-    model = ProphetModel()
-    assert len(model.params_to_tune()) > 0
-    assert_sampling_is_valid(model=model, ts=ts)
-=======
 def test_prediction_decomposition(outliers_tsds):
     train, test = outliers_tsds.train_test_split(test_size=10)
     _test_prediction_decomposition(model=ProphetModel(), train=train, test=test)
->>>>>>> fecfef51
+
+
+def test_params_to_tune(example_tsds):
+    ts = example_tsds
+    model = ProphetModel()
+    assert len(model.params_to_tune()) > 0
+    assert_sampling_is_valid(model=model, ts=ts)