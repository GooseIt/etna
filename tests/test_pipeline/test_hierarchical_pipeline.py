import pathlib
from unittest.mock import Mock
from unittest.mock import patch

import numpy as np
import pandas as pd
import pytest
from optuna.distributions import CategoricalDistribution
from optuna.distributions import IntUniformDistribution
from optuna.distributions import LogUniformDistribution

from etna.datasets import TSDataset
from etna.datasets.utils import match_target_quantiles
from etna.metrics import MAE
from etna.metrics import Coverage
from etna.metrics import Width
from etna.models import CatBoostMultiSegmentModel
from etna.models import LinearPerSegmentModel
from etna.models import NaiveModel
from etna.models import ProphetModel
from etna.pipeline.hierarchical_pipeline import HierarchicalPipeline
from etna.reconciliation import BottomUpReconciliator
from etna.reconciliation import TopDownReconciliator
from etna.transforms import DateFlagsTransform
from etna.transforms import LagTransform
from etna.transforms import LinearTrendTransform
from etna.transforms import MeanTransform
from tests.test_pipeline.utils import assert_pipeline_equals_loaded_original
from tests.test_pipeline.utils import assert_pipeline_forecasts_given_ts
from tests.test_pipeline.utils import assert_pipeline_forecasts_given_ts_with_prediction_intervals


@pytest.mark.parametrize(
    "reconciliator",
    (
        TopDownReconciliator(target_level="a", source_level="b", period=1, method="AHP"),
        BottomUpReconciliator(target_level="a", source_level="b"),
    ),
)
def test_init_pass(reconciliator):
    model = NaiveModel()
    pipeline = HierarchicalPipeline(reconciliator=reconciliator, model=model, transforms=[], horizon=1)
    assert isinstance(pipeline.reconciliator, type(reconciliator))


@pytest.mark.parametrize(
    "reconciliator",
    (
        TopDownReconciliator(target_level="market", source_level="total", period=1, method="AHP"),
        BottomUpReconciliator(target_level="total", source_level="market"),
    ),
)
def test_fit_mapping_matrix(market_level_simple_hierarchical_ts, reconciliator):
    model = NaiveModel()
    pipeline = HierarchicalPipeline(reconciliator=reconciliator, model=model, transforms=[], horizon=1)

    pipeline.reconciliator.fit = Mock()
    pipeline.fit(market_level_simple_hierarchical_ts)
    pipeline.reconciliator.fit.assert_called()


@pytest.mark.parametrize(
    "reconciliator",
    (
        TopDownReconciliator(target_level="market", source_level="total", period=1, method="AHP"),
        BottomUpReconciliator(target_level="total", source_level="market"),
    ),
)
def test_fit_dataset_level(market_level_simple_hierarchical_ts, reconciliator):
    model = NaiveModel()
    pipeline = HierarchicalPipeline(reconciliator=reconciliator, model=model, transforms=[], horizon=1)
    pipeline.fit(market_level_simple_hierarchical_ts)
    assert pipeline.ts.current_df_level == reconciliator.source_level


def test_fit_no_hierarchy(simple_no_hierarchy_ts):
    model = NaiveModel()
    reconciliator = BottomUpReconciliator(target_level="total", source_level="market")
    pipeline = HierarchicalPipeline(reconciliator=reconciliator, model=model, transforms=[], horizon=1)
    with pytest.raises(ValueError, match="The method can be applied only to instances with a hierarchy!"):
        pipeline.fit(simple_no_hierarchy_ts)


@pytest.mark.parametrize(
    "reconciliator,answer",
    (
        (TopDownReconciliator(target_level="market", source_level="total", period=1, method="AHP"), 10),
        (BottomUpReconciliator(target_level="total", source_level="market"), np.array([[3, 7]])),
    ),
)
def test_raw_forecast_correctness(market_level_constant_hierarchical_ts, reconciliator, answer):
    model = NaiveModel()
    pipeline = HierarchicalPipeline(reconciliator=reconciliator, model=model, transforms=[], horizon=1)
    pipeline.fit(ts=market_level_constant_hierarchical_ts)
    forecast = pipeline.raw_forecast(ts=market_level_constant_hierarchical_ts)
    np.testing.assert_allclose(forecast[..., "target"].values, answer)


@pytest.mark.parametrize(
    "reconciliator,answer",
    (
        (TopDownReconciliator(target_level="market", source_level="total", period=1, method="AHP"), 10),
        (BottomUpReconciliator(target_level="total", source_level="market"), np.array([[3, 7]])),
    ),
)
def test_raw_predict_correctness(market_level_constant_hierarchical_ts, reconciliator, answer):
    ts = market_level_constant_hierarchical_ts

    pipeline = HierarchicalPipeline(reconciliator=reconciliator, model=NaiveModel(), transforms=[], horizon=1)
    pipeline.fit(ts=ts)
    forecast = pipeline.raw_predict(ts=ts, start_timestamp=ts.index[3])
    np.testing.assert_allclose(forecast[..., "target"].values, answer)


@pytest.mark.parametrize(
    "reconciliator",
    (
        TopDownReconciliator(target_level="market", source_level="total", period=1, method="AHP"),
        BottomUpReconciliator(target_level="total", source_level="market"),
    ),
)
def test_raw_forecast_level(market_level_simple_hierarchical_ts, reconciliator):
    model = NaiveModel()
    pipeline = HierarchicalPipeline(reconciliator=reconciliator, model=model, transforms=[], horizon=1)
    pipeline.fit(ts=market_level_simple_hierarchical_ts)
    forecast = pipeline.raw_forecast(ts=market_level_simple_hierarchical_ts)
    assert forecast.current_df_level == pipeline.reconciliator.source_level


@pytest.mark.parametrize(
    "reconciliator",
    (
        TopDownReconciliator(target_level="market", source_level="total", period=1, method="AHP"),
        BottomUpReconciliator(target_level="total", source_level="market"),
    ),
)
def test_raw_predict_level(market_level_simple_hierarchical_ts, reconciliator):
    ts = market_level_simple_hierarchical_ts

    pipeline = HierarchicalPipeline(reconciliator=reconciliator, model=NaiveModel(), transforms=[], horizon=1)
    pipeline.fit(ts=ts)
    forecast = pipeline.raw_predict(ts=ts, start_timestamp=ts.index[1])
    assert forecast.current_df_level == pipeline.reconciliator.source_level


@pytest.mark.parametrize(
    "reconciliator,answer",
    (
        (TopDownReconciliator(target_level="market", source_level="total", period=1, method="AHP"), np.array([[3, 7]])),
        (BottomUpReconciliator(target_level="total", source_level="market"), 10),
    ),
)
def test_forecast_correctness(market_level_constant_hierarchical_ts, reconciliator, answer):
    model = NaiveModel()
    pipeline = HierarchicalPipeline(reconciliator=reconciliator, model=model, transforms=[], horizon=1)
    pipeline.fit(ts=market_level_constant_hierarchical_ts)
    forecast = pipeline.forecast()
    np.testing.assert_allclose(forecast[..., "target"].values, answer)


@pytest.mark.parametrize(
    "reconciliator,answer",
    (
        (TopDownReconciliator(target_level="market", source_level="total", period=1, method="AHP"), np.array([[3, 7]])),
        (BottomUpReconciliator(target_level="total", source_level="market"), 10),
    ),
)
def test_predict_correctness(market_level_constant_hierarchical_ts, reconciliator, answer):
    ts = market_level_constant_hierarchical_ts

    pipeline = HierarchicalPipeline(reconciliator=reconciliator, model=NaiveModel(), transforms=[], horizon=1)
    pipeline.fit(ts=ts)
    forecast = pipeline.predict(ts=ts, start_timestamp=ts.index[3])
    np.testing.assert_allclose(forecast[..., "target"].values, answer)


@pytest.mark.parametrize(
    "reconciliator",
    (
        TopDownReconciliator(target_level="market", source_level="total", period=1, method="AHP"),
        BottomUpReconciliator(target_level="total", source_level="market"),
    ),
)
def test_forecast_level(market_level_simple_hierarchical_ts, reconciliator):
    model = NaiveModel()
    pipeline = HierarchicalPipeline(reconciliator=reconciliator, model=model, transforms=[], horizon=1)
    pipeline.fit(ts=market_level_simple_hierarchical_ts)
    forecast = pipeline.forecast()
    assert forecast.current_df_level == pipeline.reconciliator.target_level


@pytest.mark.parametrize(
    "reconciliator",
    (
        TopDownReconciliator(target_level="market", source_level="total", period=1, method="AHP"),
        BottomUpReconciliator(target_level="total", source_level="market"),
    ),
)
def test_predict_level(market_level_simple_hierarchical_ts, reconciliator):
    ts = market_level_simple_hierarchical_ts

    pipeline = HierarchicalPipeline(reconciliator=reconciliator, model=NaiveModel(), transforms=[], horizon=1)
    pipeline.fit(ts=ts)
    forecast = pipeline.predict(ts=ts, start_timestamp=ts.index[1])
    assert forecast.current_df_level == pipeline.reconciliator.target_level


@pytest.mark.parametrize(
    "reconciliator",
    (
        TopDownReconciliator(target_level="market", source_level="total", period=1, method="AHP"),
        BottomUpReconciliator(target_level="total", source_level="market"),
    ),
)
def test_forecast_columns_duplicates(market_level_constant_hierarchical_ts_w_exog, reconciliator):
    ts = market_level_constant_hierarchical_ts_w_exog
    model = NaiveModel()
    pipeline = HierarchicalPipeline(reconciliator=reconciliator, model=model, transforms=[], horizon=1)
    pipeline.fit(ts=ts)
    forecast = pipeline.forecast()
    assert not any(forecast.df.columns.duplicated())


@pytest.mark.parametrize(
    "reconciliator",
    (
        TopDownReconciliator(target_level="market", source_level="total", period=1, method="AHP"),
        BottomUpReconciliator(target_level="total", source_level="market"),
    ),
)
def test_predict_columns_duplicates(market_level_constant_hierarchical_ts_w_exog, reconciliator):
    ts = market_level_constant_hierarchical_ts_w_exog
    pipeline = HierarchicalPipeline(reconciliator=reconciliator, model=NaiveModel(), transforms=[], horizon=1)
    pipeline.fit(ts=ts)
    forecast = pipeline.predict(ts=ts, start_timestamp=ts.index[3])
    assert not any(forecast.df.columns.duplicated())


@pytest.mark.parametrize(
    "reconciliator",
    (
        TopDownReconciliator(target_level="market", source_level="total", period=1, method="AHP"),
        TopDownReconciliator(target_level="market", source_level="total", period=1, method="PHA"),
        BottomUpReconciliator(target_level="total", source_level="market"),
    ),
)
def test_backtest(market_level_constant_hierarchical_ts, reconciliator):
    ts = market_level_constant_hierarchical_ts
    model = NaiveModel()
    pipeline = HierarchicalPipeline(reconciliator=reconciliator, model=model, transforms=[], horizon=1)
    metrics, _, _ = pipeline.backtest(ts=ts, metrics=[MAE()], n_folds=2, aggregate_metrics=True)
    np.testing.assert_allclose(metrics["MAE"], 0)


@pytest.mark.parametrize(
    "reconciliator",
    (
        TopDownReconciliator(target_level="market", source_level="total", period=1, method="AHP"),
        TopDownReconciliator(target_level="market", source_level="total", period=1, method="PHA"),
        BottomUpReconciliator(target_level="total", source_level="market"),
    ),
)
def test_backtest_w_transforms(market_level_constant_hierarchical_ts, reconciliator):
    ts = market_level_constant_hierarchical_ts
    model = LinearPerSegmentModel()
    transforms = [
        MeanTransform(in_column="target", window=2),
        LinearTrendTransform(in_column="target"),
        LagTransform(in_column="target", lags=[1]),
    ]
    pipeline = HierarchicalPipeline(reconciliator=reconciliator, model=model, transforms=transforms, horizon=1)
    metrics, _, _ = pipeline.backtest(ts=ts, metrics=[MAE()], n_folds=2, aggregate_metrics=True)
    np.testing.assert_allclose(metrics["MAE"], 0)


@pytest.mark.parametrize(
    "reconciliator",
    (
        TopDownReconciliator(target_level="product", source_level="market", period=1, method="AHP"),
        TopDownReconciliator(target_level="product", source_level="market", period=1, method="PHA"),
        BottomUpReconciliator(target_level="total", source_level="market"),
    ),
)
def test_backtest_w_exog(product_level_constant_hierarchical_ts_with_exog, reconciliator):
    ts = product_level_constant_hierarchical_ts_with_exog
    model = LinearPerSegmentModel()
    pipeline = HierarchicalPipeline(reconciliator=reconciliator, model=model, transforms=[], horizon=1)
    metrics, _, _ = pipeline.backtest(ts=ts, metrics=[MAE()], n_folds=2, aggregate_metrics=True)
    np.testing.assert_allclose(metrics["MAE"], 0)


@pytest.mark.parametrize(
    "reconciliator",
    (
        TopDownReconciliator(target_level="product", source_level="market", period=1, method="PHA"),
        BottomUpReconciliator(target_level="market", source_level="product"),
    ),
)
def test_forecast_interval_presented(product_level_constant_hierarchical_ts, reconciliator):
    ts = product_level_constant_hierarchical_ts
    model = NaiveModel()
    pipeline = HierarchicalPipeline(reconciliator=reconciliator, model=model, transforms=[], horizon=2)

    pipeline.fit(ts=ts)
    forecast = pipeline.forecast(prediction_interval=True, n_folds=1, quantiles=[0.025, 0.5, 0.975])
    quantiles = match_target_quantiles(set(forecast.columns.get_level_values(1)))
    assert quantiles == {"target_0.025", "target_0.5", "target_0.975"}


@pytest.mark.parametrize(
    "reconciliator",
    (
        TopDownReconciliator(target_level="product", source_level="market", period=1, method="PHA"),
        BottomUpReconciliator(target_level="market", source_level="product"),
    ),
)
def test_predict_interval_presented(product_level_constant_hierarchical_ts, reconciliator):
    ts = product_level_constant_hierarchical_ts
    pipeline = HierarchicalPipeline(reconciliator=reconciliator, model=ProphetModel(), transforms=[], horizon=2)

    pipeline.fit(ts=ts)
    forecast = pipeline.predict(
        ts=ts, start_timestamp=ts.index[1], prediction_interval=True, quantiles=[0.025, 0.5, 0.975]
    )
    quantiles = match_target_quantiles(set(forecast.columns.get_level_values(1)))
    assert quantiles == {"target_0.025", "target_0.5", "target_0.975"}


@pytest.mark.parametrize(
    "reconciliator",
    (
        TopDownReconciliator(target_level="product", source_level="market", period=1, method="AHP"),
        TopDownReconciliator(target_level="product", source_level="market", period=1, method="PHA"),
        BottomUpReconciliator(target_level="market", source_level="product"),
        BottomUpReconciliator(target_level="total", source_level="market"),
    ),
)
def test_forecast_prediction_intervals(product_level_constant_hierarchical_ts, reconciliator):
    ts = product_level_constant_hierarchical_ts
    model = NaiveModel()
    pipeline = HierarchicalPipeline(reconciliator=reconciliator, model=model, transforms=[], horizon=2)

    pipeline.fit(ts=ts)
    forecast = pipeline.forecast(prediction_interval=True, n_folds=1)
    for segment in forecast.segments:
        target = forecast[:, segment, "target"]
        np.testing.assert_allclose(target, forecast[:, segment, "target_0.025"])
        np.testing.assert_allclose(target, forecast[:, segment, "target_0.975"])


@pytest.mark.parametrize(
    "reconciliator",
    (
        TopDownReconciliator(target_level="product", source_level="market", period=1, method="AHP"),
        TopDownReconciliator(target_level="product", source_level="market", period=1, method="PHA"),
        BottomUpReconciliator(target_level="market", source_level="product"),
        BottomUpReconciliator(target_level="total", source_level="market"),
    ),
)
def test_predict_confidence_intervals(product_level_constant_hierarchical_ts, reconciliator):
    ts = product_level_constant_hierarchical_ts
    model = ProphetModel()
    pipeline = HierarchicalPipeline(reconciliator=reconciliator, model=model, transforms=[], horizon=2)

    pipeline.fit(ts=ts)
    forecast = pipeline.predict(ts=ts, start_timestamp=ts.index[1], prediction_interval=True)
    for segment in forecast.segments:
        target = forecast[:, segment, "target"]
        np.testing.assert_allclose(target, forecast[:, segment, "target_0.025"])
        np.testing.assert_allclose(target, forecast[:, segment, "target_0.975"])


@pytest.mark.parametrize(
    "metric_type,reconciliator,answer",
    (
        (Width, TopDownReconciliator(target_level="product", source_level="market", period=1, method="AHP"), 0),
        (Width, BottomUpReconciliator(target_level="total", source_level="market"), 0),
        (Coverage, TopDownReconciliator(target_level="product", source_level="market", period=1, method="AHP"), 1),
        (Coverage, BottomUpReconciliator(target_level="total", source_level="market"), 1),
    ),
)
def test_interval_metrics(product_level_constant_hierarchical_ts, metric_type, reconciliator, answer):
    ts = product_level_constant_hierarchical_ts
    model = NaiveModel()
    pipeline = HierarchicalPipeline(reconciliator=reconciliator, model=model, transforms=[], horizon=1)

    metric = metric_type()
    results, _, _ = pipeline.backtest(
        ts=ts,
        metrics=[metric],
        n_folds=2,
        aggregate_metrics=True,
        forecast_params={"prediction_interval": True, "n_folds": 1},
    )
    np.testing.assert_allclose(results[metric.name], answer)


@patch("etna.pipeline.pipeline.Pipeline.save")
def test_save(save_mock, product_level_constant_hierarchical_ts, tmp_path):
    ts = product_level_constant_hierarchical_ts
    model = NaiveModel()
    reconciliator = BottomUpReconciliator(target_level="market", source_level="product")
    pipeline = HierarchicalPipeline(reconciliator=reconciliator, model=model, transforms=[], horizon=1)
    dir_path = pathlib.Path(tmp_path)
    path = dir_path / "dummy.zip"
    pipeline.fit(ts)

    def check_no_fit_ts(path):
        assert not hasattr(pipeline, "_fit_ts")

    save_mock.side_effect = check_no_fit_ts

    pipeline.save(path)

    save_mock.assert_called_once_with(path=path)
    assert hasattr(pipeline, "_fit_ts")


@patch("etna.pipeline.pipeline.Pipeline.load")
def test_load_no_ts(load_mock, product_level_constant_hierarchical_ts, tmp_path):
    ts = product_level_constant_hierarchical_ts
    model = NaiveModel()
    reconciliator = BottomUpReconciliator(target_level="market", source_level="product")
    pipeline = HierarchicalPipeline(reconciliator=reconciliator, model=model, transforms=[], horizon=1)
    dir_path = pathlib.Path(tmp_path)
    path = dir_path / "dummy.zip"
    pipeline.fit(ts)

    pipeline.save(path)
    loaded_pipeline = HierarchicalPipeline.load(path)

    load_mock.assert_called_once_with(path=path)
    assert loaded_pipeline._fit_ts is None
    assert loaded_pipeline.ts is None
    assert loaded_pipeline == load_mock.return_value


@patch("etna.pipeline.pipeline.Pipeline.load")
def test_load_with_ts(load_mock, product_level_constant_hierarchical_ts, tmp_path):
    ts = product_level_constant_hierarchical_ts
    model = NaiveModel()
    reconciliator = BottomUpReconciliator(target_level="market", source_level="product")
    pipeline = HierarchicalPipeline(reconciliator=reconciliator, model=model, transforms=[], horizon=1)
    dir_path = pathlib.Path(tmp_path)
    path = dir_path / "dummy.zip"
    pipeline.fit(ts)

    pipeline.save(path)
    loaded_pipeline = HierarchicalPipeline.load(path, ts=ts)

    load_mock.assert_called_once_with(path=path)
    load_mock.return_value.reconciliator.aggregate.assert_called_once_with(ts=ts)
    pd.testing.assert_frame_equal(loaded_pipeline._fit_ts.to_pandas(), ts.to_pandas())
    assert loaded_pipeline.ts == load_mock.return_value.reconciliator.aggregate.return_value


@pytest.mark.parametrize(
    "reconciliator",
    (
        TopDownReconciliator(target_level="product", source_level="market", period=1, method="AHP"),
        TopDownReconciliator(target_level="product", source_level="market", period=1, method="PHA"),
        BottomUpReconciliator(target_level="market", source_level="product"),
        BottomUpReconciliator(target_level="total", source_level="market"),
    ),
)
@pytest.mark.parametrize(
    "model, transforms",
    [
        (
            CatBoostMultiSegmentModel(iterations=100),
            [DateFlagsTransform(), LagTransform(in_column="target", lags=[1])],
        ),
        (
            LinearPerSegmentModel(),
            [DateFlagsTransform(), LagTransform(in_column="target", lags=[1])],
        ),
        (NaiveModel(), []),
        (ProphetModel(), []),
    ],
)
def test_save_load(model, transforms, reconciliator, product_level_constant_hierarchical_ts):
    horizon = 1
    pipeline = HierarchicalPipeline(reconciliator=reconciliator, model=model, transforms=transforms, horizon=horizon)
    assert_pipeline_equals_loaded_original(pipeline=pipeline, ts=product_level_constant_hierarchical_ts)


@pytest.mark.parametrize(
    "reconciliator",
    (
        TopDownReconciliator(target_level="product", source_level="market", period=1, method="AHP"),
        TopDownReconciliator(target_level="product", source_level="market", period=1, method="PHA"),
        BottomUpReconciliator(target_level="market", source_level="product"),
        BottomUpReconciliator(target_level="total", source_level="market"),
    ),
)
@pytest.mark.parametrize(
    "model, transforms",
    [
        (
            CatBoostMultiSegmentModel(iterations=100),
            [DateFlagsTransform(), LagTransform(in_column="target", lags=[1])],
        ),
        (
            LinearPerSegmentModel(),
            [DateFlagsTransform(), LagTransform(in_column="target", lags=[1])],
        ),
        (NaiveModel(), []),
        (ProphetModel(), []),
    ],
)
def test_forecast_given_ts(model, transforms, reconciliator, product_level_constant_hierarchical_ts):
    horizon = 1
    pipeline = HierarchicalPipeline(reconciliator=reconciliator, model=model, transforms=transforms, horizon=horizon)
    assert_pipeline_forecasts_given_ts(pipeline=pipeline, ts=product_level_constant_hierarchical_ts, horizon=horizon)


@pytest.mark.parametrize(
    "reconciliator",
    (
        TopDownReconciliator(target_level="product", source_level="market", period=1, method="AHP"),
        TopDownReconciliator(target_level="product", source_level="market", period=1, method="PHA"),
        BottomUpReconciliator(target_level="market", source_level="product"),
        BottomUpReconciliator(target_level="total", source_level="market"),
    ),
)
@pytest.mark.parametrize(
    "model, transforms",
    [
        (
            CatBoostMultiSegmentModel(iterations=100),
            [DateFlagsTransform(), LagTransform(in_column="target", lags=[1])],
        ),
        (
            LinearPerSegmentModel(),
            [DateFlagsTransform(), LagTransform(in_column="target", lags=[1])],
        ),
        (NaiveModel(), []),
        (ProphetModel(), []),
    ],
)
def test_forecast_given_ts_with_prediction_interval(
    model, transforms, reconciliator, product_level_constant_hierarchical_ts
):
    horizon = 1
    pipeline = HierarchicalPipeline(reconciliator=reconciliator, model=model, transforms=transforms, horizon=horizon)
    assert_pipeline_forecasts_given_ts_with_prediction_intervals(
        pipeline=pipeline, ts=product_level_constant_hierarchical_ts, horizon=horizon, n_folds=2
    )


@pytest.mark.parametrize(
    "model_fixture",
    (
        "non_prediction_interval_context_ignorant_dummy_model",
        "non_prediction_interval_context_required_dummy_model",
        "prediction_interval_context_ignorant_dummy_model",
        "prediction_interval_context_required_dummy_model",
    ),
)
def test_forecast_with_return_components(
    product_level_constant_hierarchical_ts, model_fixture, request, expected_component_a=20, expected_component_b=180
):
    model = request.getfixturevalue(model_fixture)
    pipeline = HierarchicalPipeline(
        reconciliator=BottomUpReconciliator(target_level="market", source_level="product"), model=model
    )
    pipeline.fit(product_level_constant_hierarchical_ts)
    forecast = pipeline.forecast(return_components=True)

    assert sorted(forecast.target_components_names) == sorted(["target_component_a", "target_component_b"])

    target_components_df = TSDataset.to_flatten(forecast.get_target_components())
    assert (target_components_df["target_component_a"] == expected_component_a).all()
    assert (target_components_df["target_component_b"] == expected_component_b).all()


@pytest.mark.parametrize(
    "model_fixture",
    (
        "non_prediction_interval_context_ignorant_dummy_model",
        "non_prediction_interval_context_required_dummy_model",
        "prediction_interval_context_ignorant_dummy_model",
        "prediction_interval_context_required_dummy_model",
    ),
)
def test_predict_with_return_components(
    product_level_constant_hierarchical_ts, model_fixture, request, expected_component_a=40, expected_component_b=360
):
    ts = product_level_constant_hierarchical_ts
    model = request.getfixturevalue(model_fixture)

    pipeline = HierarchicalPipeline(
        reconciliator=BottomUpReconciliator(target_level="market", source_level="product"), model=model
    )
<<<<<<< HEAD
    pipeline.fit(product_level_constant_hierarchical_ts)
    pipeline.raw_forecast(ts=product_level_constant_hierarchical_ts, return_components=True)


@pytest.mark.parametrize(
    "reconciliator",
    (
        TopDownReconciliator(target_level="product", source_level="market", period=1, method="AHP"),
        TopDownReconciliator(target_level="product", source_level="market", period=1, method="PHA"),
        BottomUpReconciliator(target_level="market", source_level="product"),
        BottomUpReconciliator(target_level="total", source_level="market"),
    ),
)
@pytest.mark.parametrize(
    "model, transforms, expected_params_to_tune",
    [
        (
            CatBoostMultiSegmentModel(iterations=100),
            [DateFlagsTransform(), LagTransform(in_column="target", lags=list(range(3, 10)))],
            {
                "model.learning_rate": LogUniformDistribution(low=1e-4, high=0.5),
                "model.depth": IntUniformDistribution(low=1, high=11, step=1),
                "model.l2_leaf_reg": LogUniformDistribution(low=0.1, high=200.0),
                "model.random_strength": LogUniformDistribution(low=1e-05, high=10.0),
                "transforms.0.day_number_in_week": CategoricalDistribution([False, True]),
                "transforms.0.day_number_in_month": CategoricalDistribution([False, True]),
                "transforms.0.day_number_in_year": CategoricalDistribution([False, True]),
                "transforms.0.week_number_in_month": CategoricalDistribution([False, True]),
                "transforms.0.week_number_in_year": CategoricalDistribution([False, True]),
                "transforms.0.month_number_in_year": CategoricalDistribution([False, True]),
                "transforms.0.season_number": CategoricalDistribution([False, True]),
                "transforms.0.year_number": CategoricalDistribution([False, True]),
                "transforms.0.is_weekend": CategoricalDistribution([False, True]),
            },
        ),
    ],
)
def test_params_to_tune(reconciliator, model, transforms, expected_params_to_tune):
    horizon = 1
    pipeline = HierarchicalPipeline(reconciliator=reconciliator, model=model, transforms=transforms, horizon=horizon)

    obtained_params_to_tune = pipeline.params_to_tune()

    assert obtained_params_to_tune == expected_params_to_tune
=======
    pipeline.fit(ts)
    forecast = pipeline.predict(ts=ts, start_timestamp=ts.index[1], return_components=True)

    assert sorted(forecast.target_components_names) == sorted(["target_component_a", "target_component_b"])

    target_components_df = TSDataset.to_flatten(forecast.get_target_components())
    assert (target_components_df["target_component_a"] == expected_component_a).all()
    assert (target_components_df["target_component_b"] == expected_component_b).all()
>>>>>>> fecfef51
<|MERGE_RESOLUTION|>--- conflicted
+++ resolved
@@ -592,9 +592,14 @@
     pipeline = HierarchicalPipeline(
         reconciliator=BottomUpReconciliator(target_level="market", source_level="product"), model=model
     )
-<<<<<<< HEAD
-    pipeline.fit(product_level_constant_hierarchical_ts)
-    pipeline.raw_forecast(ts=product_level_constant_hierarchical_ts, return_components=True)
+    pipeline.fit(ts)
+    forecast = pipeline.predict(ts=ts, start_timestamp=ts.index[1], return_components=True)
+
+    assert sorted(forecast.target_components_names) == sorted(["target_component_a", "target_component_b"])
+
+    target_components_df = TSDataset.to_flatten(forecast.get_target_components())
+    assert (target_components_df["target_component_a"] == expected_component_a).all()
+    assert (target_components_df["target_component_b"] == expected_component_b).all()
 
 
 @pytest.mark.parametrize(
@@ -636,14 +641,4 @@
 
     obtained_params_to_tune = pipeline.params_to_tune()
 
-    assert obtained_params_to_tune == expected_params_to_tune
-=======
-    pipeline.fit(ts)
-    forecast = pipeline.predict(ts=ts, start_timestamp=ts.index[1], return_components=True)
-
-    assert sorted(forecast.target_components_names) == sorted(["target_component_a", "target_component_b"])
-
-    target_components_df = TSDataset.to_flatten(forecast.get_target_components())
-    assert (target_components_df["target_component_a"] == expected_component_a).all()
-    assert (target_components_df["target_component_b"] == expected_component_b).all()
->>>>>>> fecfef51
+    assert obtained_params_to_tune == expected_params_to_tune