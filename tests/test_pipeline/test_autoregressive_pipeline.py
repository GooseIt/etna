--- conflicted
+++ resolved
@@ -388,7 +388,11 @@
     pipeline = AutoRegressivePipeline(model=model, horizon=10)
     pipeline.fit(example_tsds)
     forecast = pipeline.predict(ts=example_tsds, return_components=True)
-<<<<<<< HEAD
+    assert sorted(forecast.target_components_names) == sorted(["target_component_a", "target_component_b"])
+
+    target_components_df = TSDataset.to_flatten(forecast.get_target_components())
+    assert (target_components_df["target_component_a"] == expected_component_a).all()
+    assert (target_components_df["target_component_b"] == expected_component_b).all()
 
 
 @pytest.mark.parametrize(
@@ -421,11 +425,4 @@
 
     obtained_params_to_tune = pipeline.params_to_tune()
 
-    assert obtained_params_to_tune == expected_params_to_tune
-=======
-    assert sorted(forecast.target_components_names) == sorted(["target_component_a", "target_component_b"])
-
-    target_components_df = TSDataset.to_flatten(forecast.get_target_components())
-    assert (target_components_df["target_component_a"] == expected_component_a).all()
-    assert (target_components_df["target_component_b"] == expected_component_b).all()
->>>>>>> fecfef51
+    assert obtained_params_to_tune == expected_params_to_tune